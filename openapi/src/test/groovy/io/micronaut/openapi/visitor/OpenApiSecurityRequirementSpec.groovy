--- conflicted
+++ resolved
@@ -165,12 +165,8 @@
         expect:
         operation
         operation.security.size() == 1
-<<<<<<< HEAD
-        operation.security[0]['myOauth2Security'] == ['write: read']
-=======
         operation.security.get(0).containsKey('myOauth2Security')
         operation.security.get(0).get('myOauth2Security') == ['write: read']
->>>>>>> 4ab7af21
         openAPI.components.securitySchemes.size() == 1
         openAPI.components.securitySchemes['myOauth2Security'].type == SecurityScheme.Type.APIKEY
         openAPI.components.securitySchemes['myOauth2Security'].in == SecurityScheme.In.HEADER
@@ -234,12 +230,8 @@
         expect:
         operation
         operation.security.size() == 1
-<<<<<<< HEAD
-        operation.security[0]['myOauth2Security'] == ['write: read']
-=======
         operation.security.get(0).containsKey('myOauth2Security')
         operation.security.get(0).get('myOauth2Security') == ['write: read']
->>>>>>> 4ab7af21
         openAPI.components.securitySchemes.size() == 1
         openAPI.components.securitySchemes['myOauth2Security'].type == SecurityScheme.Type.OAUTH2
         openAPI.components.securitySchemes['myOauth2Security'].flows
