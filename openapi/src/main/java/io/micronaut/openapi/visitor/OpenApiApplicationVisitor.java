--- conflicted
+++ resolved
@@ -42,14 +42,7 @@
 import java.nio.file.Files;
 import java.nio.file.Path;
 import java.nio.file.Paths;
-<<<<<<< HEAD
-import java.util.ArrayList;
-import java.util.List;
-import java.util.Map;
-import java.util.Optional;
-=======
 import java.util.*;
->>>>>>> 4ab7af21
 import java.util.stream.Collectors;
 
 /**
@@ -87,7 +80,6 @@
         openAPI.setTags(tagList);
 
         // handle type level security requirements
-<<<<<<< HEAD
         List<io.swagger.v3.oas.models.security.SecurityRequirement> securityRequirements = element.getAnnotationValuesByType(SecurityRequirement.class)
                 .stream()
                 .map(this::mapToSecurityRequirement)
@@ -95,26 +87,7 @@
         if (openAPI.getSecurity() != null) {
             securityRequirements.addAll(openAPI.getSecurity());
         }
-=======
-        List<io.swagger.v3.oas.models.security.SecurityRequirement> securityRequirements = processOpenApiAnnotation(
-                element,
-                context,
-                SecurityRequirement.class,
-                io.swagger.v3.oas.models.security.SecurityRequirement.class,
-                openAPI.getSecurity()
-        );
-        if (securityRequirements != null) {
-            securityRequirements = securityRequirements.stream()
-                    .peek(securityRequirement -> {
-                        for (Map.Entry<String, List<String>> entry : securityRequirement.entrySet()) {
-                            if (entry.getValue() == null) {
-                                entry.setValue(new ArrayList<>());
-                            }
-                        }
-                    }).collect(Collectors.toList());
-        }
-
->>>>>>> 4ab7af21
+
         openAPI.setSecurity(securityRequirements);
 
         // handle type level servers
