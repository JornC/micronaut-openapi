/*
 * Copyright 2017-2018 original authors
 *
 * Licensed under the Apache License, Version 2.0 (the "License");
 * you may not use this file except in compliance with the License.
 * You may obtain a copy of the License at
 *
 * http://www.apache.org/licenses/LICENSE-2.0
 *
 * Unless required by applicable law or agreed to in writing, software
 * distributed under the License is distributed on an "AS IS" BASIS,
 * WITHOUT WARRANTIES OR CONDITIONS OF ANY KIND, either express or implied.
 * See the License for the specific language governing permissions and
 * limitations under the License.
 */

package io.micronaut.discovery.client.config;

import io.micronaut.context.annotation.BootstrapContextCompatible;
import io.micronaut.context.annotation.Requires;
import io.micronaut.context.annotation.Value;
import io.micronaut.context.env.BootstrapPropertySourceLocator;
import io.micronaut.context.env.Environment;
import io.micronaut.context.env.PropertySource;
import io.micronaut.context.exceptions.ConfigurationException;
import io.micronaut.core.annotation.Blocking;
import io.micronaut.core.util.StringUtils;
import io.micronaut.discovery.config.ConfigurationClient;
import io.reactivex.Flowable;
import org.slf4j.Logger;
import org.slf4j.LoggerFactory;

import javax.inject.Singleton;
import java.time.Duration;
import java.util.List;
import java.util.concurrent.TimeUnit;
import java.util.concurrent.TimeoutException;

/**
 * <p>A {@link BootstrapPropertySourceLocator} implementation that uses the {@link ConfigurationClient} to find
 * available {@link PropertySource} instances from distributed configuration sources.</p>
 * <p>
 * <p>This implementation using a Blocking operation which is required during bootstrap which is configured to Timeout after
 * 10 seconds. The timeout can be configured with {@code micronaut.config.readTimeout} in configuration</p>
 *
 * @author Graeme Rocher
 * @since 1.0
 */
@Singleton
<<<<<<< HEAD
@Requires(property = ConfigurationClient.ENABLED, value = StringUtils.TRUE, defaultValue = StringUtils.FALSE)
=======
@Requires(property = ConfigurationClient.ENABLED, value = "true", defaultValue = "false")
@BootstrapContextCompatible
>>>>>>> 7540553a
public class DistributedPropertySourceLocator implements BootstrapPropertySourceLocator {
    private static final Logger LOG = LoggerFactory.getLogger(DistributedPropertySourceLocator.class);
    private final ConfigurationClient configurationClient;
    private final Duration readTimeout;

    /**
     * @param configurationClient The configuration client
     * @param readTimeout         The read timeout
     */
    public DistributedPropertySourceLocator(
        ConfigurationClient configurationClient,
        @Value("${" + ConfigurationClient.READ_TIMEOUT + ":10s}")
            Duration readTimeout) {

        this.configurationClient = configurationClient;
        this.readTimeout = readTimeout;
    }

    @Override
    @Blocking
    public Iterable<PropertySource> findPropertySources(Environment environment) throws ConfigurationException {
        if (LOG.isDebugEnabled()) {
            LOG.debug("Resolving configuration sources from client: {}", configurationClient);
        }
        try {
            Flowable<PropertySource> propertySourceFlowable = Flowable.fromPublisher(configurationClient.getPropertySources(environment));
            List<PropertySource> propertySources = propertySourceFlowable.timeout(
                readTimeout.toMillis(),
                TimeUnit.MILLISECONDS
            ).toList().blockingGet();
            if (LOG.isInfoEnabled()) {
                LOG.info("Resolved {} configuration sources from client: {}", propertySources.size(), configurationClient);
            }
            return propertySources;
        } catch (RuntimeException e) {
            if (e.getCause() instanceof TimeoutException) {
                throw new ConfigurationException("Read timeout occurred reading distributed configuration from client: " + configurationClient.getDescription(), e);
            } else {
                throw e;
            }
        }
    }
}<|MERGE_RESOLUTION|>--- conflicted
+++ resolved
@@ -47,12 +47,8 @@
  * @since 1.0
  */
 @Singleton
-<<<<<<< HEAD
 @Requires(property = ConfigurationClient.ENABLED, value = StringUtils.TRUE, defaultValue = StringUtils.FALSE)
-=======
-@Requires(property = ConfigurationClient.ENABLED, value = "true", defaultValue = "false")
 @BootstrapContextCompatible
->>>>>>> 7540553a
 public class DistributedPropertySourceLocator implements BootstrapPropertySourceLocator {
     private static final Logger LOG = LoggerFactory.getLogger(DistributedPropertySourceLocator.class);
     private final ConfigurationClient configurationClient;
